--- conflicted
+++ resolved
@@ -50,10 +50,6 @@
 
     strip_window : number, default = 50
         The width of each strip. This parameter does not effect 'PCA' method.
-<<<<<<< HEAD
-
-=======
-<<<<<<< HEAD
 
     candidates_scale : :obj:`int`, default = 10
         Scale up n_neighbors as number of candidate when filtering using
@@ -61,33 +57,11 @@
 
     g_label_size : :obj:`int`, default = None
         The size of group label vector, only for 'g_asymmetric' method. The
-=======
-        
->>>>>>> 1fe67107
-    candidates_scale : :obj:`int`, default = 10
-        Scale up n_neighbors as number of candidate when filtering using
-        sketch.
-
-    g_label_size : :obj:`int`, default = None
-<<<<<<< HEAD
-        The size of group label vector, only for 'g_asymmetric' method. The
-=======
-        The size of group label vector, only for 'g_asymmetric' method. The 
->>>>>>> 90a098beec7c426b6bb5f11fd9e80ab57db74865
->>>>>>> 1fe67107
         label vector use binary bit, so g_label_size = 3 will result 8 groups.
         None means auto calculate by number of data points, number of neighbors
         and candidates' number scale, such that the expacted group size is 10
         times of number of candidates.
-<<<<<<< HEAD
-
-=======
-<<<<<<< HEAD
-
-=======
-        
->>>>>>> 90a098beec7c426b6bb5f11fd9e80ab57db74865
->>>>>>> 1fe67107
+
     group_threshold : :obj:`float`, default = 0.1
         The threshold for choose group when query.
 
@@ -123,20 +97,9 @@
     Estimation with Sketches for Similarity Search in High-Dimensional Spaces*
     by Wei Dong, Moses Charikar, and Kai Li.
     """
-<<<<<<< HEAD
 
     def __init__(self, n_neighbors=5, sketch_method=None, sketch_size=20, strip_window=50, candidates_scale=10,
                  g_label_size=None, group_threshold=0.1, random_state=None, ):
-=======
-<<<<<<< HEAD
-
-    def __init__(self, n_neighbors=5, sketch_method=None, sketch_size=20, strip_window=50, candidates_scale=10,
-                 g_label_size=None, group_threshold=0.1, random_state=None, ):
-=======
-    def __init__(self, n_neighbors=5, sketch_method=None, sketch_size=20, strip_window=50, candidates_scale=10,
-                g_label_size=None, group_threshold=0.1, random_state=None,):
->>>>>>> 90a098beec7c426b6bb5f11fd9e80ab57db74865
->>>>>>> 1fe67107
         # NeighborsBase
         super(SketchKNN, self).__init__(n_neighbors=n_neighbors)
         self.sketch_size = sketch_size
@@ -144,21 +107,9 @@
         self.candidates_scale = candidates_scale
         self.random_state = random_state
         self.g_label_size = g_label_size
-<<<<<<< HEAD
         self.g_strip_window = self.strip_window * 3  # HYPERPARAMETER
         self.g_threshold = group_threshold  # HYPERPARAMETER
 
-=======
-<<<<<<< HEAD
-        self.g_strip_window = self.strip_window * 3  # HYPERPARAMETER
-        self.g_threshold = group_threshold  # HYPERPARAMETER
-
-=======
-        self.g_strip_window = self.strip_window*3 # HYPERPARAMETER
-        self.g_threshold = group_threshold # HYPERPARAMETER
-        
->>>>>>> 90a098beec7c426b6bb5f11fd9e80ab57db74865
->>>>>>> 1fe67107
         self.sketch_method = sketch_method
         self._sketch_tech = {'sketch': False, 'weighted': False, 'label': False, 'pca': False}
         if sketch_method is None:
@@ -188,40 +139,17 @@
         X : array-like, shape [n_samples, n_features]
             Data, from where find the query point's neighbors.
         """
-<<<<<<< HEAD
         super(SketchKNN, self).fit(X)  # generate self._fit_X
 
-=======
-<<<<<<< HEAD
-        super(SketchKNN, self).fit(X)  # generate self._fit_X
-
-=======
-        super(SketchKNN, self).fit(X) # generate self._fit_X
-        
->>>>>>> 90a098beec7c426b6bb5f11fd9e80ab57db74865
->>>>>>> 1fe67107
         self.n_samples, self.n_features = X.shape
 
         if self._sketch_tech['sketch']:
             if self.g_label_size is None:
-<<<<<<< HEAD
-=======
-<<<<<<< HEAD
->>>>>>> 1fe67107
                 self.g_label_size = math.log2(self.n_samples) \
                                     - math.log2(self.n_neighbors) \
                                     - math.log2(self.candidates_scale) - math.log2(10)
                 self.g_label_size = 2 if self.g_label_size < 2 else round(self.g_label_size)
 
-<<<<<<< HEAD
-=======
-=======
-                self.g_label_size = math.log2(self.n_samples)\
-                - math.log2(self.n_neighbors)\
-                - math.log2(self.candidates_scale) - math.log2(10)
-                self.g_label_size = round(self.g_label_size)
->>>>>>> 90a098beec7c426b6bb5f11fd9e80ab57db74865
->>>>>>> 1fe67107
             self._partition()
             if self._sketch_tech['label']:
                 self._sketch_X, self._g_sketch_X = self._sketch(self._fit_X, return_label=True)
@@ -237,24 +165,10 @@
     def _partition(self):
         random_state = check_random_state(self.random_state)
         n_features = self.n_features
-<<<<<<< HEAD
         self._A = random_state.normal(size=[self.sketch_size, n_features]) / math.sqrt(n_features)
         self._b = random_state.uniform(0, self.strip_window, self.sketch_size)
         if self._sketch_tech['label']:
             self._g_A = random_state.normal(size=[self.g_label_size, n_features]) / math.sqrt(n_features)
-=======
-<<<<<<< HEAD
-        self._A = random_state.normal(size=[self.sketch_size, n_features]) / math.sqrt(n_features)
-        self._b = random_state.uniform(0, self.strip_window, self.sketch_size)
-        if self._sketch_tech['label']:
-            self._g_A = random_state.normal(size=[self.g_label_size, n_features]) / math.sqrt(n_features)
-=======
-        self._A = random_state.normal(size = [self.sketch_size, n_features]) / math.sqrt(n_features)
-        self._b = random_state.uniform(0, self.strip_window, self.sketch_size)
-        if self._sketch_tech['label']:
-            self._g_A = random_state.normal(size = [self.g_label_size, n_features]) / math.sqrt(n_features)
->>>>>>> 90a098beec7c426b6bb5f11fd9e80ab57db74865
->>>>>>> 1fe67107
             self._g_b = random_state.uniform(0, self.g_strip_window, self.g_label_size)
 
     def kneighbors(self, X, n_neighbors=None, sketch_method=None, candidates_scale=None, return_distance=False):
@@ -350,10 +264,6 @@
                     inds = set()
                     for label in labels:
                         inds |= self._g_dict[label]
-<<<<<<< HEAD
-=======
-<<<<<<< HEAD
->>>>>>> 1fe67107
                     sketchlist = g_sketch_X_i
                     wlist = g_weight_i
                     while len(inds) < n_candidates:
@@ -364,12 +274,6 @@
                         inds |= self._g_dict[label]
                     del wlist
                     Candidate_inds.append(inds)  # get row number of data points that matched query point's labels
-<<<<<<< HEAD
-=======
-=======
-                    Candidate_inds.append(inds) # get row number of data points that matched query point's labels
->>>>>>> 90a098beec7c426b6bb5f11fd9e80ab57db74865
->>>>>>> 1fe67107
                 # TODO: filter candidates
                 candidates = []
                 for i in range(len(Candidate_inds)):  # for each query point
@@ -487,26 +391,11 @@
 
 
 if __name__ == '__main__':
-<<<<<<< HEAD
     data = np.load("../data/Caltech101_small.npy")
     neigh = SketchKNN(n_neighbors=100, sketch_size=50, strip_window=30, random_state=0)
     neigh.fit(data)
     dists, neight_inds = neigh.kneighbors(data[:1, :], sketch_method='g_asymmetric', return_distance=True,
                                           candidates_scale=20)
-=======
-<<<<<<< HEAD
-    data = np.load("../data/Caltech101_small.npy")
-    neigh = SketchKNN(n_neighbors=100, sketch_size=50, strip_window=30, random_state=0)
-    neigh.fit(data)
-    dists, neight_inds = neigh.kneighbors(data[:1, :], sketch_method='g_asymmetric', return_distance=True,
-                                          candidates_scale=20)
-=======
-    data = np.load("..\data\Caltech101_small.npy")
-    neigh = SketchKNN(n_neighbors=5, sketch_size = 50, strip_window = 30, random_state = 0)
-    neigh.fit(data)
-    dists, neight_inds = neigh.kneighbors(data[:1,:], sketch_method = 'g_asymmetric', return_distance=True, candidates_scale = 10)
->>>>>>> 90a098beec7c426b6bb5f11fd9e80ab57db74865
->>>>>>> 1fe67107
     print("distance: ", dists)
     print("neight_inds: ", neight_inds)
     '''
